(ns swank.commands.contrib.swank-c-p-c
  (:use (swank util core commands)
        (swank.util string clojure)))

;;; Ported from slime's swank.
(defn- compound-prefix-match
  "Takes a `prefix' and a `target' string and which returns position
  of last character in `target' which matches `prefix' if `prefix' is
  a compound-prefix of `target', and otherwise nil.

  Viewing each of `prefix' and `target' as a series of substrings
  delimited by `delimeter', if each substring of `prefix' is a prefix
  of the corresponding substring in `target' then we call `prefix' a
  compound-prefix of `target'."
  ([delimeter #^String prefix #^String target]
     (if (= prefix "")
       0
       (loop [prefix prefix, tpos 0]
         (let [ch (first prefix)
               new-tpos (if (= ch delimeter)
                          (position delimeter target tpos)
                          tpos)]
           (when (and tpos 
                      (< tpos (.length target))
                      (if (not= tpos new-tpos)
                        new-tpos
                        (= ch (.charAt target tpos))))
             (if-let [newprefix (rest prefix)]
               (recur newprefix
                      (inc new-tpos))
               new-tpos)))))))

(defn- unacronym
  "Interposes delimiter between each character of string."
  ([delimiter #^String string]
     (apply str (interpose delimiter string)))
  {:tag String})

(defn- compound-prefix-match-acronyms
  ([delimiter prefix target]
     (or (compound-prefix-match delimiter prefix target)
         (compound-prefix-match delimiter (unacronym delimiter prefix) target))))

(defn- ns-exists?
  "Given an string its-name, returns either an ns if a like named ns
  exists, or nil. If its-name is nil, returns nil."
  [#^String its-name]
  (and its-name
       (find-ns (symbol its-name))))

(defn- completion-list-ns
  "Returns a list of nses that are possible compound completions of sym.
   The compound completion delimeter is `.'"
  ([sym]
     (filter (partial compound-prefix-match-acronyms \. sym)
             (map (comp name ns-name) (all-ns)))))

(defn- completion-list-var
  "Returns a list of vars that are possible compound completions of sym,
   given that maybe-ns is nil or an ns in which to search of vars, and
   current-ns is the ns of the context of the completion or nil.
   The compound completion delimeter is `-'"
  ([sym maybe-ns current-ns]
     (map
      (if maybe-ns
        (partial str maybe-ns \/)
        identity)
      (filter
       (partial compound-prefix-match-acronyms \- sym)
       (map
        (comp name :name meta)          ;name of var as String
        (filter var?
                (vals (if (or (not maybe-ns)
                              (= maybe-ns current-ns))
                        ;; In current namespace, complete to all vars,
                        ;; in other namespaces -- only to public vars.
                        (ns-map current-ns)
                        (ns-publics maybe-ns)))))))))

(defn- compound-complete
  "Returns a list of possible completions of sym in cur-ns."
  [#^String sym,
   #^String cur-ns]
  (let [[sym-ns sym-name] (symbol-name-parts sym)
        sym-ns (ns-exists? sym-ns)
        cur-ns (ns-exists? cur-ns)]
    (if sym-ns
      (completion-list-var sym-name sym-ns cur-ns)
      (concat
       (completion-list-var sym-name nil cur-ns)
       (map #(str % \/)
            (completion-list-ns sym-name))))))

(defn- unacronym
  "Interposes delimiter between each character of string."
  ([delimiter string]
     (apply str (interpose delimiter string)))
  {:tag String})

;;; Ported from slime's swank.
(defn- compound-prefix-match
  "Takes a `prefix' and a `target' string and which returns position
  of last character in `target' which matches `prefix' if `prefix' is
  a compound-prefix of `target', and otherwise nil.

  Viewing each of `prefix' and `target' as a series of substrings
  delimited by `delimeter', if each substring of `prefix' is a prefix
  of the corresponding substring in `target' then we call `prefix' a
  compound-prefix of `target'."
  [delimeter,
   prefix,
   #^String target,
   & [no-acronyms?]]
  ;; If prefix is empty, any completion will do. "user> user/TAB"
  ;; shows all completions this way.
  (if (empty? prefix)
    0
    (if (not no-acronyms?)
      (or (compound-prefix-match delimeter prefix target true)
          (compound-prefix-match delimeter
                                 (unacronym delimeter prefix)
                                 target
                                 true))
      (loop [prefix prefix
             tpos 0]
        (let [ch (first prefix)
              new-tpos (if (= ch delimeter)
                         (position delimeter target tpos)
                         tpos)]
          (when (and tpos
                     (< tpos (.length target))
                     (if (not= tpos new-tpos)
                       new-tpos
                       (= ch (.charAt target tpos))))
            (if-let [newprefix (rest prefix)]
                (recur newprefix
                       (inc new-tpos))
              new-tpos)))))))

(defn- string-position
  "Like position, but specifically for Strings and using Java
  methods."
  [chr,
   #^String string]
  (let [idx (.indexOf string (int chr))]
    (when (not= -1 idx)
      idx)))

(defn- symbol-name-parts
  "Parses a symbol name into a namespace and a name. If name doesn't
  contain a namespace, the default-ns is used (nil if none provided)."
  [#^String symbol]
  (let [ns-pos (string-position \/ symbol)]
    (if ns-pos
      [(.substring symbol 0 ns-pos)
       (.substring symbol (inc ns-pos))]     
      [nil symbol])))

(defn- find-ns-string
  "Given an string its-name, returns either an ns if a like named ns
  exists, or nil. If its-name is nil, returns nil."
  [its-name]
  (and its-name
       (find-ns (symbol its-name))))

(defn- completion-list
  "Returns a list of vars or nses (depending on value of of-what:
  either :var or :ns) that are possible compound completions of sym-name,
  given that maybe-ns is nil or an ns in which to search of vars if
  of-what is :var, and current-ns is the ns of the context of the
  completion or nil.

  The compound completion delimeter is `.' for namespaces and `-' for
  symbols."
  [of-what sym-name & [sym-ns-name cur-ns-name]]
  (cond
   (= :ns of-what)                      ;complete namespaces
     (filter (partial compound-prefix-match \. sym-name)
             (map (comp name ns-name)   ;name of ns as String
                  (all-ns)))
   (= :var of-what)                     ;complete vars
     (let [sym-ns (ns-find-string sym-ns-name)
           cur-ns (ns-find-string cur-ns-name)
           vars-of-ns (delay
                       (filter
                        var?
                        (vals (if (or (not sym-ns-name)
                                      (= sym-ns cur-ns))
                                ;; In current namespace complete to all
                                ;; vars, in other namespaces -- only to
                                ;; public vars.
                                (ns-map cur-ns)
                                (ns-publics sym-ns)))))
           completions (delay
                         (filter
                          (partial compound-prefix-match \- sym-name)
                          (map
                           (comp name :name meta) ;name of var as String
                           (force vars-of-ns))))]
       (cond
        (and sym-ns-name (not sym-ns))  ;invalid ns given
          nil
        (and sym-ns-name sym-ns)        ;valid ns given
          (map (partial str sym-ns-name "/")
               (force completions))
        :else                           ;no ns given
          (force completions)))))

(defn- compound-complete
  "Returns a list of possible completions of sym in cur-ns."
  [sym cur-ns-name]
  (let [[sym-ns-name sym-name] (symbol-name-parts sym)]
    (if sym-ns-name
      (completion-list :var sym-name sym-ns-name cur-ns-name)
      (concat
       (completion-list :var sym-name nil cur-ns-name)
       (map #(str % \/)
            (completion-list :ns sym-name))))))

(defn- largest-common-prefix
  "Returns the largest common prefix of two strings."
  ([#^String a, #^String b]
     (apply str (take-while (comp not nil?) (map #(when (= %1 %2) %1) a b))))
  {:tag String})

(defslimefn completions [string package]
  (let [matches (sort (compound-complete string package))
        longest-comp (if matches
<<<<<<< HEAD
                       (reduce largest-common-prefix matches)
=======
                       (let [last-char (fn [#^String string]
                                         ;; only for non-empty strings
                                         (.charAt string
                                                  (dec (.length string))))
                             prefix (reduce largest-common-prefix matches)]
                         ;; Remove trailing \- or \. (if completing a
                         ;; namespace) from longest completable
                         ;; string, unless the text before it is not
                         ;; expandable, so that cursor is positioned
                         ;; before the dash or dot.
                         (if (and
                              (not (empty? prefix))
                              (or (= \- (last-char prefix))
                                  (and (not (string-position \/ prefix))
                                       (= \. (last-char prefix))))
                              (not-every? #(.startsWith % prefix)
                                          matches))
                           (.substring prefix 0 (dec (.length prefix)))
                           prefix))
>>>>>>> be40986b
                       string)]
    (list matches longest-comp)))<|MERGE_RESOLUTION|>--- conflicted
+++ resolved
@@ -2,7 +2,6 @@
   (:use (swank util core commands)
         (swank.util string clojure)))
 
-;;; Ported from slime's swank.
 (defn- compound-prefix-match
   "Takes a `prefix' and a `target' string and which returns position
   of last character in `target' which matches `prefix' if `prefix' is
@@ -13,7 +12,7 @@
   of the corresponding substring in `target' then we call `prefix' a
   compound-prefix of `target'."
   ([delimeter #^String prefix #^String target]
-     (if (= prefix "")
+     (if (empty? prefix)
        0
        (loop [prefix prefix, tpos 0]
          (let [ch (first prefix)
@@ -26,8 +25,7 @@
                         new-tpos
                         (= ch (.charAt target tpos))))
              (if-let [newprefix (rest prefix)]
-               (recur newprefix
-                      (inc new-tpos))
+               (recur newprefix (inc new-tpos))
                new-tpos)))))))
 
 (defn- unacronym
@@ -41,10 +39,19 @@
      (or (compound-prefix-match delimiter prefix target)
          (compound-prefix-match delimiter (unacronym delimiter prefix) target))))
 
-(defn- ns-exists?
+(defn- string-position
+  "Like position, but specifically for Strings and using Java
+  methods."
+  [chr,
+   #^String string]
+  (let [idx (.indexOf string (int chr))]
+    (when (not= -1 idx)
+      idx)))
+
+(defn- ns-find-string
   "Given an string its-name, returns either an ns if a like named ns
   exists, or nil. If its-name is nil, returns nil."
-  [#^String its-name]
+  [its-name]
   (and its-name
        (find-ns (symbol its-name))))
 
@@ -60,125 +67,7 @@
    given that maybe-ns is nil or an ns in which to search of vars, and
    current-ns is the ns of the context of the completion or nil.
    The compound completion delimeter is `-'"
-  ([sym maybe-ns current-ns]
-     (map
-      (if maybe-ns
-        (partial str maybe-ns \/)
-        identity)
-      (filter
-       (partial compound-prefix-match-acronyms \- sym)
-       (map
-        (comp name :name meta)          ;name of var as String
-        (filter var?
-                (vals (if (or (not maybe-ns)
-                              (= maybe-ns current-ns))
-                        ;; In current namespace, complete to all vars,
-                        ;; in other namespaces -- only to public vars.
-                        (ns-map current-ns)
-                        (ns-publics maybe-ns)))))))))
-
-(defn- compound-complete
-  "Returns a list of possible completions of sym in cur-ns."
-  [#^String sym,
-   #^String cur-ns]
-  (let [[sym-ns sym-name] (symbol-name-parts sym)
-        sym-ns (ns-exists? sym-ns)
-        cur-ns (ns-exists? cur-ns)]
-    (if sym-ns
-      (completion-list-var sym-name sym-ns cur-ns)
-      (concat
-       (completion-list-var sym-name nil cur-ns)
-       (map #(str % \/)
-            (completion-list-ns sym-name))))))
-
-(defn- unacronym
-  "Interposes delimiter between each character of string."
-  ([delimiter string]
-     (apply str (interpose delimiter string)))
-  {:tag String})
-
-;;; Ported from slime's swank.
-(defn- compound-prefix-match
-  "Takes a `prefix' and a `target' string and which returns position
-  of last character in `target' which matches `prefix' if `prefix' is
-  a compound-prefix of `target', and otherwise nil.
-
-  Viewing each of `prefix' and `target' as a series of substrings
-  delimited by `delimeter', if each substring of `prefix' is a prefix
-  of the corresponding substring in `target' then we call `prefix' a
-  compound-prefix of `target'."
-  [delimeter,
-   prefix,
-   #^String target,
-   & [no-acronyms?]]
-  ;; If prefix is empty, any completion will do. "user> user/TAB"
-  ;; shows all completions this way.
-  (if (empty? prefix)
-    0
-    (if (not no-acronyms?)
-      (or (compound-prefix-match delimeter prefix target true)
-          (compound-prefix-match delimeter
-                                 (unacronym delimeter prefix)
-                                 target
-                                 true))
-      (loop [prefix prefix
-             tpos 0]
-        (let [ch (first prefix)
-              new-tpos (if (= ch delimeter)
-                         (position delimeter target tpos)
-                         tpos)]
-          (when (and tpos
-                     (< tpos (.length target))
-                     (if (not= tpos new-tpos)
-                       new-tpos
-                       (= ch (.charAt target tpos))))
-            (if-let [newprefix (rest prefix)]
-                (recur newprefix
-                       (inc new-tpos))
-              new-tpos)))))))
-
-(defn- string-position
-  "Like position, but specifically for Strings and using Java
-  methods."
-  [chr,
-   #^String string]
-  (let [idx (.indexOf string (int chr))]
-    (when (not= -1 idx)
-      idx)))
-
-(defn- symbol-name-parts
-  "Parses a symbol name into a namespace and a name. If name doesn't
-  contain a namespace, the default-ns is used (nil if none provided)."
-  [#^String symbol]
-  (let [ns-pos (string-position \/ symbol)]
-    (if ns-pos
-      [(.substring symbol 0 ns-pos)
-       (.substring symbol (inc ns-pos))]     
-      [nil symbol])))
-
-(defn- find-ns-string
-  "Given an string its-name, returns either an ns if a like named ns
-  exists, or nil. If its-name is nil, returns nil."
-  [its-name]
-  (and its-name
-       (find-ns (symbol its-name))))
-
-(defn- completion-list
-  "Returns a list of vars or nses (depending on value of of-what:
-  either :var or :ns) that are possible compound completions of sym-name,
-  given that maybe-ns is nil or an ns in which to search of vars if
-  of-what is :var, and current-ns is the ns of the context of the
-  completion or nil.
-
-  The compound completion delimeter is `.' for namespaces and `-' for
-  symbols."
-  [of-what sym-name & [sym-ns-name cur-ns-name]]
-  (cond
-   (= :ns of-what)                      ;complete namespaces
-     (filter (partial compound-prefix-match \. sym-name)
-             (map (comp name ns-name)   ;name of ns as String
-                  (all-ns)))
-   (= :var of-what)                     ;complete vars
+  ([sym-name sym-ns-name cur-ns-name]
      (let [sym-ns (ns-find-string sym-ns-name)
            cur-ns (ns-find-string cur-ns-name)
            vars-of-ns (delay
@@ -192,43 +81,34 @@
                                 (ns-map cur-ns)
                                 (ns-publics sym-ns)))))
            completions (delay
-                         (filter
-                          (partial compound-prefix-match \- sym-name)
-                          (map
-                           (comp name :name meta) ;name of var as String
-                           (force vars-of-ns))))]
+                        (filter
+                         (partial compound-prefix-match-acronyms \- sym-name)
+                         (map
+                          (comp name :name meta) ;name of var as String
+                          (force vars-of-ns))))]
        (cond
         (and sym-ns-name (not sym-ns))  ;invalid ns given
-          nil
+        nil
         (and sym-ns-name sym-ns)        ;valid ns given
-          (map (partial str sym-ns-name "/")
-               (force completions))
+        (map (partial str sym-ns-name "/")
+             (force completions))
         :else                           ;no ns given
-          (force completions)))))
+        (force completions)))))
 
 (defn- compound-complete
   "Returns a list of possible completions of sym in cur-ns."
   [sym cur-ns-name]
   (let [[sym-ns-name sym-name] (symbol-name-parts sym)]
     (if sym-ns-name
-      (completion-list :var sym-name sym-ns-name cur-ns-name)
+      (completion-list-var sym-name sym-ns-name cur-ns-name)
       (concat
-       (completion-list :var sym-name nil cur-ns-name)
+       (completion-list-var sym-name nil cur-ns-name)
        (map #(str % \/)
-            (completion-list :ns sym-name))))))
-
-(defn- largest-common-prefix
-  "Returns the largest common prefix of two strings."
-  ([#^String a, #^String b]
-     (apply str (take-while (comp not nil?) (map #(when (= %1 %2) %1) a b))))
-  {:tag String})
+            (completion-list-ns sym-name))))))
 
 (defslimefn completions [string package]
   (let [matches (sort (compound-complete string package))
         longest-comp (if matches
-<<<<<<< HEAD
-                       (reduce largest-common-prefix matches)
-=======
                        (let [last-char (fn [#^String string]
                                          ;; only for non-empty strings
                                          (.charAt string
@@ -248,6 +128,5 @@
                                           matches))
                            (.substring prefix 0 (dec (.length prefix)))
                            prefix))
->>>>>>> be40986b
                        string)]
     (list matches longest-comp)))