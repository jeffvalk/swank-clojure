(ns swank.commands.basic
  (:refer-clojure :exclude [load-file])
  (:use (swank util commands core)
        (swank.util.concurrent thread))
  (:require (swank.util [sys :as sys]))
  (:import (java.io StringReader File)
           (java.util.zip ZipFile)
           (clojure.lang LineNumberingPushbackReader)))

;;;; Connection

(defslimefn connection-info []
  `(:pid ~(sys/get-pid)
    :style :spawn
    :lisp-implementation (:type "clojure" :name "clojure")
    :package (:name ~(name (ns-name *ns*))
              :prompt ~(name (ns-name *ns*)))
    :version ~(deref *protocol-version*)))

(defslimefn quit-lisp []
  (.exit System 0))

;;;; Evaluation

(defn- eval-region
  "Evaluate string, return the results of the last form as a list and
   a secondary value the last form."
  ([string]
     (with-open rdr (new LineNumberingPushbackReader (new StringReader string))
       (loop [form (read rdr false rdr), value nil, last-form nil]
         (if (= form rdr)
           [value last-form]
           (recur (read rdr false rdr)
                  (eval form)
                  form))))))

(defslimefn interactive-eval-region [string]
  (with-emacs-package
   (pr-str (first (eval-region string)))))

(defslimefn interactive-eval [string]
  (with-emacs-package
    (pr-str (first (eval-region string)))))

(defslimefn listener-eval [form]
  (with-emacs-package
   (with-package-tracking
    (let [[value last-form] (eval-region form)]
      (when (and last-form (not (one-of? last-form '*1 '*2 '*3)))
        (set! *3 *2)
        (set! *2 *1)
        (set! *1 value))
      (send-repl-results-to-emacs value)))))

;;;; Macro expansion

(defn- apply-macro-expander [expander string]
  (pr-str (expander (read-from-string string))))

(defslimefn swank-macroexpand-1 [string]
  (apply-macro-expander macroexpand-1 string))

(defslimefn swank-macroexpand [string]
  (apply-macro-expander macroexpand string))

;; not implemented yet, needs walker
(defslimefn swank-macroexpand-all [string]
  (apply-macro-expander macroexpand string))

;;;; Compiler / Execution

(def *compiler-exception-location-re* #"^clojure\\.lang\\.Compiler\\$CompilerException: ([^:]+):([^:]+):")
<<<<<<< HEAD
(defn- guess-compiler-exception-location [#^Throwable exception]
  (let [[match file line] (re-find *compiler-exception-location-re* (.toString exception))]
    (when (and file line)
      `(:location (:file ~file) (:line ~(Integer/parseInt line)) nil))))
=======
(defn- guess-compiler-exception-location [t]
  (when (instance? clojure.lang.Compiler$CompilerException t)
    (let [[match file line] (re-find *compiler-exception-location-re* (.toString t))]
      (when (and file line)
        `(:location (:file ~file) (:line ~(Integer/parseInt line)) nil)))))
>>>>>>> a12c9d7b

;; TODO: Make more and better guesses
(defn- exception-location [#^Throwable exception]
  (or (guess-compiler-exception-location exception)
      '(:error "No error location available")))

;; plist of message, severity, location, references, short-message
(defn- exception-to-message [#^Throwable t]
  `(:message ~(.toString t)
             :severity :error
             :location ~(exception-location t) 
             :references nil
             :short-message ~(.toString t)))

(defn- exception-causes [#^Throwable t]
  (lazy-cons t (when-let cause (.getCause t)
                 (exception-causes cause))))

(defn- compile-file-for-emacs*
  "Compiles a file for emacs. Because clojure doesn't compile, this is
   simple an alias for load file w/ timing and messages. This function
   is to reply with the following:
     (:swank-compilation-unit notes results durations)"
  ([file-name]
     (let [start (System/nanoTime)]
       (try
        (let [ret (clojure/load-file file-name)
              delta (- (System/nanoTime) start)]
          `(:swank-compilation-unit nil (~ret) (~(/ delta 1000000000.0))))
        (catch Throwable t
          (let [delta (- (System/nanoTime) start)
                causes (exception-causes t)
                num (count causes)]
            (.printStackTrace t) ;; prints to *inferior-lisp*
            `(:swank-compilation-unit
              ~(map exception-to-message causes) ;; notes
              ~(take num (repeat nil)) ;; results
              ~(take num (repeat (/ delta 1000000000.0))) ;; durations
              )))))))

(defslimefn compile-file-for-emacs
  ([file-name load?]
     (when load?
       (compile-file-for-emacs* file-name))))

(defslimefn load-file [file-name]
  (pr-str (clojure/load-file file-name)))

;;;; Describe

(defn- describe-to-string [var]
  (with-out-str
   (print-doc var)))

(defn- describe-symbol* [symbol-name]
  (with-emacs-package
   (if-let v (ns-resolve (maybe-ns *current-package*) (symbol symbol-name))
     (describe-to-string v)
     (str "Unknown symbol " symbol-name))))

(defslimefn describe-symbol [symbol-name]
  (describe-symbol* symbol-name))

(defslimefn describe-function [symbol-name]
  (describe-symbol* symbol-name))

;; Only one namespace... so no kinds
(defslimefn describe-definition-for-emacs [name kind]
  (describe-symbol* name))

;; Only one namespace... so only describe symbol
(defslimefn documentation-symbol
  ([symbol-name default] (documentation-symbol symbol-name))
  ([symbol-name] (describe-symbol* symbol-name)))


;;;; Operator messages
(defslimefn operator-arglist [name package]
  (try
   (let [f (read-from-string name)]
     (cond
      (keyword? f) "([map])"
      (symbol? f) (let [var (ns-resolve (maybe-ns package) f)]
                    (if-let args (and var (:arglists (meta var)))
                      (pr-str args)
                      nil))
      :else nil))
   (catch Throwable t nil)))



;;;; Completions


(defn- vars-with-prefix
  "Filters a coll of vars and returns only those that have a given
   prefix."
  ([#^String prefix vars]
     (let [matches-prefix?
           (fn matches-prefix? [#^String s]
             (and s (not= 0 (.length s)) (.startsWith s prefix)))]
       (filter matches-prefix? (map (comp str :name meta) vars)))))

(defn- largest-common-prefix
  "Returns the largest common prefix of two strings."
  ([#^String a #^String b]
     (let [limit (min (.length a) (.length b))]
       (loop [i 0]
         (if (or (= i limit)
                 (not= (.charAt a i) (.charAt b i)))
           (.substring a 0 i)
           (recur (inc i))))))
  {:tag String})

(defn- symbol-name-parts
  "Parses a symbol name into a namespace and a name. If name doesn't
   contain a namespace, the default-ns is used (nil if none provided)."
  ([symbol]
     (symbol-name-parts symbol nil))
  ([#^String symbol default-ns]
     (let [ns-pos (.indexOf symbol (int \/))]
       (if (= ns-pos -1) ;; namespace found? 
         [default-ns symbol] 
         [(.substring symbol 0 ns-pos) (.substring symbol (inc ns-pos))]))))

(defn- maybe-alias [sym pkg]
  (or (find-ns sym)
      (get (ns-aliases (maybe-ns pkg)) sym)))

(defslimefn simple-completions [symbol-string package]
  (try
   (let [[sym-ns sym-name] (symbol-name-parts symbol-string)
         ns (if sym-ns (maybe-alias (symbol sym-ns) package) (maybe-ns package))
         vars (vals (if sym-ns (ns-publics ns) (ns-map ns)))
         matches (sort (vars-with-prefix sym-name vars))]
     (if sym-ns
       (list (map (partial str sym-ns "/") matches)
             (if matches
               (str sym-ns "/" (reduce largest-common-prefix matches))
               symbol-string))
       (list matches
             (if matches
               (reduce largest-common-prefix matches)
               symbol-string))))
   (catch java.lang.Throwable t
     (list nil symbol-string))))


(defslimefn list-all-package-names
  ([] (map (comp str ns-name) (all-ns)))
  ([nicknames?] (list-all-package-names)))

(defslimefn set-package [name]
  (let [ns (maybe-ns name)]
    (in-ns (ns-name ns))
    (list (str (ns-name ns))
          (str (ns-name ns)))))

;;;; Source Locations
(comment
  "Sets the default directory (java's user.dir). Note, however, that
   this will not change the search path of load-file. ")
(defslimefn set-default-directory
  ([directory & ignore]
     (System/setProperty "user.dir" directory)
     directory))


;;;; meta dot find

(defn- slime-find-file-in-dir [#^File file #^String dir]
  (let [file-name (. file (getPath))
        child (File. (File. dir) file-name)]
    (or (when (.exists child)
          `(:file ~(.getPath child)))
        (try
         (let [zipfile (ZipFile. dir)]
           (when (.getEntry zipfile file-name)
             `(:zip ~dir ~file-name)))
         (catch Throwable e false)))))

(defn- slime-find-file-in-paths [#^String file paths]
  (let [f (File. file)]
    (if (.isAbsolute f)
      `(:file ~file)
      (first (filter identity (map (partial slime-find-file-in-dir f) paths))))))

(defn- get-path-prop
  "Returns a coll of paths within a property"
  ([prop]
     (seq (.. System
              (getProperty prop)
              (split File/pathSeparator)))))

(defn- slime-search-paths []
  (concat (get-path-prop "user.dir")
          (get-path-prop "java.class.path")
          (get-path-prop "sun.boot.class.path")
          (map #(.getPath %) (seq (.getURLs (.ROOT_CLASSLOADER clojure.lang.RT))))))

(defn- namespace-to-path [ns]
  (.. (ns-name ns)
      toString
      (replace \- \_)
      (replace \. \/)))

(defslimefn find-definitions-for-emacs [name]
  (let [sym-name (read-from-string name)
        sym-var (ns-resolve (maybe-ns *current-package*) sym-name)]
    (when-let meta (and sym-var (meta sym-var))
      (if-let path (or (slime-find-file-in-paths (str (namespace-to-path (:ns meta))
                                                      (.separator File)
                                                      (:file meta)) (slime-search-paths))
                       (slime-find-file-in-paths (:file meta) (slime-search-paths)))
        `((~(str "(defn " (:name meta) ")")
           (:location
            ~path
            (:line ~(:line meta))
            nil)))
        `((~(str (:name meta))
           (:error "Source definition not found.")))))))


(defslimefn throw-to-toplevel []
  (throw (swank.core.DebugQuitException. "Return debug")))

(defslimefn invoke-nth-restart-for-emacs [level n]
  (if (= n 1)
    (throw (.getCause *current-exception*))
    (throw (swank.core.DebugQuitException. "Nth restart"))))

(defslimefn buffer-first-change [file-name] nil)

(defslimefn backtrace [start end] nil)
(defslimefn frame-catch-tags-for-emacs [n] nil)
(defslimefn frame-locals-for-emacs [n] nil)<|MERGE_RESOLUTION|>--- conflicted
+++ resolved
@@ -70,22 +70,15 @@
 ;;;; Compiler / Execution
 
 (def *compiler-exception-location-re* #"^clojure\\.lang\\.Compiler\\$CompilerException: ([^:]+):([^:]+):")
-<<<<<<< HEAD
-(defn- guess-compiler-exception-location [#^Throwable exception]
-  (let [[match file line] (re-find *compiler-exception-location-re* (.toString exception))]
-    (when (and file line)
-      `(:location (:file ~file) (:line ~(Integer/parseInt line)) nil))))
-=======
 (defn- guess-compiler-exception-location [t]
   (when (instance? clojure.lang.Compiler$CompilerException t)
     (let [[match file line] (re-find *compiler-exception-location-re* (.toString t))]
       (when (and file line)
         `(:location (:file ~file) (:line ~(Integer/parseInt line)) nil)))))
->>>>>>> a12c9d7b
 
 ;; TODO: Make more and better guesses
-(defn- exception-location [#^Throwable exception]
-  (or (guess-compiler-exception-location exception)
+(defn- exception-location [#^Throwable t]
+  (or (guess-compiler-exception-location t)
       '(:error "No error location available")))
 
 ;; plist of message, severity, location, references, short-message
