;;;; swank-clojure.el --- slime settings for clojure
;;;
;;; Copyright (C) 2008 Jeffrey Chu
;;;
;;; This file is licensed under the terms of the GNU General Public
;;; License as distributed with Emacs (press C-h C-c to view it).
;;;
;;; See swank-clojure.clj for instructions
;;;

(eval-and-compile
  (defvar swank-clojure-path
    (let ((path (file-truename (or (locate-library "swank-clojure")
                                   load-file-name))))
      (and path (file-name-directory path)))
    "Directory containing the swank-clojure package. This is used
to load the supporting clojure library swank."))

(defgroup swank-clojure nil
  "SLIME/swank support for clojure"
  :prefix "swank-clojure-"
  :group 'applications)

(defcustom swank-clojure-java-path "java"
  "The location of the java executable"
  :type 'string
  :group 'swank-clojure)

(defcustom swank-clojure-jar-path nil
  "The location of the jar file for clojure. For example,
/path/to/clojure.jar "
  :type 'string
  :group 'swank-clojure)

<<<<<<< HEAD
(defcustom swank-clojure-extra-classpaths (list (file-truename "~/.clojure/*"))
=======
(defcustom swank-clojure-extra-classpaths (when (file-directory-p "~/.clojure") (directory-files "~/.clojure" t ".jar$"))
>>>>>>> c619f2dd
  "The classpath from which clojure will load from (passed into
java as the -cp argument). On default, it includes all jar files
within ~/.clojure/"
  :type 'list
  :group 'swank-clojure)

(defcustom swank-clojure-library-paths nil
  "The library paths used when loading shared libraries,
used to set the java.library.path property"
  :type 'list
  :group 'swank-clojure)

(defcustom swank-clojure-extra-vm-args nil
  "Extra arguments to be passed to the Java VM when starting clojure.
For example -Xmx512m or -Dsun.java2d.noddraw=true"
  :type 'list
  :group 'swank-clojure)

(defcustom swank-clojure-binary nil
  "Used as a binary executable (instead of
swank-clojure-java-path) if non-nil."
  :type 'string
  :group 'swank-clojure)


(defun swank-clojure-init (file encoding)
  (format "%S\n\n%S\n\n%S\n\n%S\n\n"
          `(clojure/add-classpath ,(concat "file:///" swank-clojure-path))
          `(clojure/require 'swank)
          (when (boundp 'slime-protocol-version)
            `(swank/ignore-protocol-version ,slime-protocol-version))
          `(swank/start-server ,file :encoding ,(format "%s" encoding))))

(defun swank-clojure-find-package ()
  (let ((regexp "^(\\(clojure/\\)?\\(in-\\)?ns\\s-+[:']?\\(.*\\>\\)"))
    (save-excursion
      (when (or (re-search-backward regexp nil t)
                (re-search-forward regexp nil t))
        (match-string-no-properties 3)))))

(defun swank-clojure-slime-mode-hook ()
  (slime-mode 1)
  (set (make-local-variable 'slime-find-buffer-package-function) 'swank-clojure-find-package))

(defun swank-clojure-update-indentation (sym indent)
  (put sym 'clojure-indent-function indent))

(defun swank-clojure-concat-paths (paths)
  "Concatenate given list of `paths' using `path-separator'. (`expand-file-name'
will be used over paths too.)"
  (mapconcat 'identity (mapcar 'expand-file-name paths) path-separator))

(defun swank-clojure-cmd ()
  "Create the command to start clojure according to current settings."
  (if swank-clojure-binary
      (if (listp swank-clojure-binary)
          swank-clojure-binary
        (list swank-clojure-binary))
    (if (not swank-clojure-jar-path)
<<<<<<< HEAD
        (error "Error: You must specify a swank-clojure-jar-path. Please see README of swank-clojure.")
        (delete-if (lambda (x) (null x))
                   (cons swank-clojure-java-path
                         (append swank-clojure-extra-vm-args
                                 (list (if swank-clojure-library-paths
                                           (concat "-Djava.library.path="
                                                   (mapconcat 'identity
                                                              swank-clojure-library-paths
                                                              path-separator))
                                         nil)
                                       "-cp"
                                       (mapconcat 'identity
                                                  (cons swank-clojure-jar-path
                                                        swank-clojure-extra-classpaths)
                                                  path-separator)
                                       "clojure.lang.Repl")))))))
=======
        (error "You must specify a `swank-clojure-jar-path'")
      (delete-if
       'null
       (append
        (list swank-clojure-java-path)
        swank-clojure-extra-vm-args
        (list
         (when swank-clojure-library-paths
           (concat "-Djava.library.path="
                   (swank-clojure-concat-paths swank-clojure-library-paths)))
         "-classpath"
         (swank-clojure-concat-paths
          (cons swank-clojure-jar-path swank-clojure-extra-classpaths))
         "clojure.lang.Repl"))))))
>>>>>>> c619f2dd

;; Change the repl to be more clojure friendly
(defun swank-clojure-slime-repl-modify-syntax ()
  (when (string-match "\\*slime-repl clojure\\*" (buffer-name))
    ;; modify syntax
    (modify-syntax-entry ?~ "'   ")
    (modify-syntax-entry ?, "    ")
    (modify-syntax-entry ?\{ "(}")
    (modify-syntax-entry ?\} "){")
    (modify-syntax-entry ?\[ "(]")
    (modify-syntax-entry ?\] ")[")
    (modify-syntax-entry ?^ "'")
    (modify-syntax-entry ?= "'")

    ;; set indentation function (already local)
    (setq lisp-indent-function 'clojure-indent-function)

    ;; set paredit keys
    (when (featurep 'clojure-paredit)
      (define-key slime-repl-mode-map "{" 'paredit-open-brace)
      (define-key slime-repl-mode-map "}" 'paredit-close-brace))))

(provide 'swank-clojure)<|MERGE_RESOLUTION|>--- conflicted
+++ resolved
@@ -32,11 +32,7 @@
   :type 'string
   :group 'swank-clojure)
 
-<<<<<<< HEAD
-(defcustom swank-clojure-extra-classpaths (list (file-truename "~/.clojure/*"))
-=======
 (defcustom swank-clojure-extra-classpaths (when (file-directory-p "~/.clojure") (directory-files "~/.clojure" t ".jar$"))
->>>>>>> c619f2dd
   "The classpath from which clojure will load from (passed into
 java as the -cp argument). On default, it includes all jar files
 within ~/.clojure/"
@@ -96,24 +92,6 @@
           swank-clojure-binary
         (list swank-clojure-binary))
     (if (not swank-clojure-jar-path)
-<<<<<<< HEAD
-        (error "Error: You must specify a swank-clojure-jar-path. Please see README of swank-clojure.")
-        (delete-if (lambda (x) (null x))
-                   (cons swank-clojure-java-path
-                         (append swank-clojure-extra-vm-args
-                                 (list (if swank-clojure-library-paths
-                                           (concat "-Djava.library.path="
-                                                   (mapconcat 'identity
-                                                              swank-clojure-library-paths
-                                                              path-separator))
-                                         nil)
-                                       "-cp"
-                                       (mapconcat 'identity
-                                                  (cons swank-clojure-jar-path
-                                                        swank-clojure-extra-classpaths)
-                                                  path-separator)
-                                       "clojure.lang.Repl")))))))
-=======
         (error "You must specify a `swank-clojure-jar-path'")
       (delete-if
        'null
@@ -128,7 +106,6 @@
          (swank-clojure-concat-paths
           (cons swank-clojure-jar-path swank-clojure-extra-classpaths))
          "clojure.lang.Repl"))))))
->>>>>>> c619f2dd
 
 ;; Change the repl to be more clojure friendly
 (defun swank-clojure-slime-repl-modify-syntax ()
