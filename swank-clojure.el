--- conflicted
+++ resolved
@@ -125,14 +125,8 @@
                    (swank-clojure-concat-paths swank-clojure-library-paths)))
          "-classpath"
          (swank-clojure-concat-paths
-<<<<<<< HEAD
-          (append (list swank-clojure-path)
-                  swank-clojure-classpath))
-=======
-          (append (list swank-clojure-jar-path
-                        (concat swank-clojure-path "src/"))
-                  swank-clojure-extra-classpaths))
->>>>>>> c5b50cf4
+          (cons (concat swank-clojure-path "src/")
+                swank-clojure-classpath))
          "clojure.main")
         (let ((init-opts '()))
           (dolist (init-file swank-clojure-init-files init-opts) 
