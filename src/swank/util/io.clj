(ns swank.util.io
  (:use [swank util]
        [swank.util.concurrent thread])
  (:import [java.io StringWriter Reader]))

(defn read-chars
  ([rdr n] (read-chars rdr n false))
  ([#^Reader rdr n throw-exception]
     (let [sb (StringBuilder.)]
       (dotimes [i n]
         (let [c (.read rdr)]
           (if (not= c -1)
             (.append sb (char c))
             (when throw-exception
               (throw throw-exception)))))
       (str sb))))

(defn call-on-flush-stream
  "Creates a stream that will call a given function when flushed."
  ([flushf]
     (let [closed? (atom false)
           #^StringWriter stream
           (proxy [StringWriter] []
             (close [] (reset! closed? true))
             (flush []
                    (let [#^StringWriter me this
                          len (.. me getBuffer length)]
                      (when (> len 0)
                        (flushf (.. me getBuffer (substring 0 len)))
                        (.. me getBuffer (delete 0 len))))))]
       (dothread
<<<<<<< HEAD
        (thread-set-name "Call-on-write Stream")
        (continuously
         (Thread/sleep 200)
         (when-not @closed?
           (.flush stream))))
=======
         (thread-set-name "Call-on-write Stream")
         (continuously
           (Thread/sleep 200)
           (when-not @closed?
             (.flush stream))))
>>>>>>> f119da6e
       stream))
  {:tag StringWriter})<|MERGE_RESOLUTION|>--- conflicted
+++ resolved
@@ -29,18 +29,10 @@
                         (flushf (.. me getBuffer (substring 0 len)))
                         (.. me getBuffer (delete 0 len))))))]
        (dothread
-<<<<<<< HEAD
         (thread-set-name "Call-on-write Stream")
         (continuously
          (Thread/sleep 200)
          (when-not @closed?
            (.flush stream))))
-=======
-         (thread-set-name "Call-on-write Stream")
-         (continuously
-           (Thread/sleep 200)
-           (when-not @closed?
-             (.flush stream))))
->>>>>>> f119da6e
        stream))
   {:tag StringWriter})